# -*- coding: utf-8 -*-
# Copyright 2019 The KikuchiPy developers
#
# This file is part of KikuchiPy.
#
# KikuchiPy is free software: you can redistribute it and/or modify
# it under the terms of the GNU General Public License as published by
# the Free Software Foundation, either version 3 of the License, or
# (at your option) any later version.
#
# KikuchiPy is distributed in the hope that it will be useful,
# but WITHOUT ANY WARRANTY; without even the implied warranty of
# MERCHANTABILITY or FITNESS FOR A PARTICULAR PURPOSE. See the
# GNU General Public License for more details.
#
# You should have received a copy of the GNU General Public License
# along with KikuchiPy. If not, see <http://www.gnu.org/licenses/>.

import os
import re
import warnings
import time
import datetime

import numpy as np
from hyperspy.misc.utils import DictionaryTreeBrowser
from kikuchipy.utils.io_utils import _ebsd_metadata

# Plugin characteristics
# ----------------------
format_name = 'NORDIF'
description = 'Read/write support for NORDIF Pattern.dat files'
full_support = False
# Recognised file extension
file_extensions = ['dat']
default_extension = 0
# Writing capabilities
<<<<<<< HEAD
writes = [(2, 2), (2, 1), (2, 0)]
=======
writes = [(2, 2)]
magics = []
>>>>>>> 7e7d4c93

# Set common strings
SEM_str = 'Acquisition_instrument.SEM'
EBSD_str = SEM_str + '.Detector.EBSD'


def get_string(content, expression, line_no, file):
    """Get relevant part of binary string using regular expressions.

    Parameters
    ----------
    content : list of str
        Input file content to search through for expression.
    expression : str
        String with regular expression.
    line_no : int
        Line number in content to search.
    file : file handle

    Returns
    -------
    string_out : str
        Output string with relevant value.
    """
    try:
        match = re.search(expression, content[line_no])
        string_out = match.group(1)
    except AttributeError:
        raise ValueError("Failed to read line no '{}' (0 indexing) in "
                         "settings file '{}' using the regular expression "
                         "'{}'".format(line_no, file, expression))
    return string_out


def get_settings_from_file(filename):
<<<<<<< HEAD
    """Metadata with scan size, pattern size and other relevant
    parameters from the NORDIF Setting.txt file.
=======
    """Get scan size, pattern size and other relevant parameters from
    the NORDIF setting file.
>>>>>>> 7e7d4c93

    Parameters
    ----------
    filename : str
        Full file path of NORDIF setting file.

    Returns
    -------
    md : DictionaryTreeBrowser
        Metadata complying with HyperSpy's metadata structure.
    """
    try:
        f = open(filename, 'r', encoding='latin-1')
    except ValueError:
        warnings.warn("Settings file '{}' does not exist".format(filename))

    content = f.read().splitlines()

    # Populate EBSD metadata structure
    md = _ebsd_metadata()

    # Get line numbers of setting blocks
    blocks = {'[Microscope]': -1, '[Acquisition settings]': -1, '[Area]': -1}
    for i, line in enumerate(content):
        for block in blocks:
            if block in line:
                blocks[block] = i
    line_mic = blocks['[Microscope]']
    line_acq = blocks['[Acquisition settings]']
    line_area = blocks['[Area]']

    # Microscope
    manufacturer = get_string(content, 'Manufacturer\t(.*)\t', line_mic + 1, f)
    model = get_string(content, 'Model\t(.*)\t', line_mic + 2, f)
    md.set_item(SEM_str + '.microscope', manufacturer + ' ' + model)

    # Magnification
    magnification = get_string(content, 'Magnification\t(.*)\t#', line_mic + 3,
                               f)
    md.set_item(SEM_str + '.magnification', int(magnification))

    # Beam energy
    beam_energy = get_string(content, 'Accelerating voltage\t(.*)\tkV',
                             line_mic + 5, f)
    md.set_item(SEM_str + '.beam_energy', float(beam_energy))

    # Working distance
    working_distance = get_string(content, 'Working distance\t(.*)\tmm',
                                  line_mic + 6, f)
    md.set_item(SEM_str + '.working_distance', float(working_distance))

<<<<<<< HEAD
    # Sample tilt
    sample_tilt = get_string(content, 'Tilt angle\t(.*)\t', 10, f)
    md.set_item(EBSD_str + '.sample_tilt', float(sample_tilt))

    # Acquisition frame rate
    frame_rate = get_string(content, 'Frame rate\t(.*)\tfps', 46, f)
    md.set_item(EBSD_str + '.frame_rate', int(frame_rate))
=======
    # Tilt angle
    tilt_angle = get_string(content, 'Tilt angle\t(.*)\t', line_mic + 7, f)
    omd.set_item(EBSD_str + '.tilt_angle', float(tilt_angle))

    # Acquisition frame rate
    frame_rate = get_string(content, 'Frame rate\t(.*)\tfps', line_acq + 1, f)
    omd.set_item(EBSD_str + '.frame_rate', int(frame_rate))
>>>>>>> 7e7d4c93

    # Acquisition resolution (pattern size)
    pattern_size = get_string(content, 'Resolution\t(.*)\tpx', line_acq + 2, f)
    SX, SY = [int(i) for i in pattern_size.split('x')]
    md.set_item(EBSD_str + '.pattern_width', SX)
    md.set_item(EBSD_str + '.pattern_height', SY)

    # Acquisition exposure time
<<<<<<< HEAD
    exposure_time = get_string(content, 'Exposure time\t(.*)\t', 48, f)
    md.set_item(EBSD_str + '.exposure_time', float(exposure_time) / 1e6)

    # Acquisition gain
    gain = get_string(content, 'Gain\t(.*)\t', 49, f)
    md.set_item(EBSD_str + '.gain', int(gain))
=======
    exposure_time = get_string(content, 'Exposure time\t(.*)\t', line_acq + 3,
                               f)
    omd.set_item(EBSD_str + '.exposure_time', float(exposure_time) / 1e6)

    # Acquisition gain
    gain = get_string(content, 'Gain\t(.*)\t', line_acq + 4, f)
    omd.set_item(EBSD_str + '.gain', int(gain))
>>>>>>> 7e7d4c93

    # Scan size
    scan_size = get_string(content, 'Number of samples\t(.*)\t#',
                           line_area + 6, f)
    NY, NX = [int(i) for i in scan_size.split('x')]
    md.set_item(EBSD_str + '.n_columns', NX)
    md.set_item(EBSD_str + '.n_rows', NY)

    # Step size
<<<<<<< HEAD
    step_size = get_string(content, 'Step size\t(.*)\t', 78, f)
    md.set_item(EBSD_str + '.step_x', float(step_size))
    md.set_item(EBSD_str + '.step_y', float(step_size))
=======
    step_size = get_string(content, 'Step size\t(.*)\t', line_area + 5, f)
    omd.set_item(EBSD_str + '.step_size', float(step_size))
>>>>>>> 7e7d4c93

    # Scan time
    scan_time = get_string(content, 'Scan time\t(.*)\t', line_area + 7, f)
    scan_time = time.strptime(scan_time, '%H:%M:%S')
    scan_time = datetime.timedelta(hours=scan_time.tm_hour,
                                   minutes=scan_time.tm_min,
                                   seconds=scan_time.tm_sec).total_seconds()
    md.set_item(EBSD_str + '.scan_time', int(scan_time))

    # Grid type
    md.set_item(EBSD_str + '.grid_type', 'SqrGrid')

    return md


def file_reader(filename, mmap_mode=None, lazy=False, scan_size=None,
                pattern_size=None, setting_file='Setting.txt'):
    """Read electron backscatter patterns from a NORDIF data file.

    Parameters
    ----------
    filename : str
        Full file path of NORDIF data file.
    mmap_mode : str, optional
    lazy : bool, optional
    scan_size : {None, tuple}, optional
        Tuple with size of scan region of interest in pixels
        (patterns), width x height.
    pattern_size : {None, tuple}, optional
        Tuple with size of patterns in pixels, width x height.
    setting_file : {'Setting.txt', str}, optional
        File name of NORDIF settings file (default is Setting.txt).

    Returns
    -------
    dictionary : dict
        Data, axes, metadata from settings file.
    """

    if mmap_mode is None:
        mmap_mode = 'r' if lazy else 'c'

    # Make sure we open in correct mode
    if '+' in mmap_mode or ('write' in mmap_mode and
                            'copyonwrite' != mmap_mode):
        if lazy:
            raise ValueError("Lazy loading does not support in-place writing")
        f = open(filename, 'r+b')
    else:
        f = open(filename, 'rb')

    # Get metadata with scan size and pattern size from settings file
    folder, filename = os.path.split(filename)
    try:
        md = get_settings_from_file(os.path.join(folder, setting_file))
        if scan_size is None:
            scan_size = (md.get_item(EBSD_str + '.n_rows'),
                         md.get_item(EBSD_str + '.n_columns'))
        if pattern_size is None:
            pattern_size = (md.get_item(EBSD_str + '.pattern_width'),
                            md.get_item(EBSD_str + '.pattern_height'))
    except BaseException:
        warnings.warn("Reading the NORDIF settings file failed")

    if scan_size is None and pattern_size is None:
        raise ValueError("No scan size and pattern size provided")

    # Set scan size and pattern size
    (NX, NY) = scan_size
    (SX, SY) = pattern_size

    # Read data from file
    data_size = NY * NX * SX * SY
    if not lazy:
        f.seek(0)
        data = np.fromfile(f, dtype='uint8', count=data_size)
    else:
        data = np.memmap(f, mode=mmap_mode, dtype='uint8')

    try:
        data = data.reshape((NY, NX, SX, SY), order='C').squeeze()

    except ValueError:
        warnings.warn("Pattern size and scan size larger than file size! "
                      "Will attempt to load by zero padding incomplete "
                      "frames.")
        # Data is stored pattern by pattern
        pw = [(0, NY * NX * SX * SY - data.size)]
        data = np.pad(data, pw, mode='constant')
        data = data.reshape((NY, NX, SX, SY))

    units = [u'\u03BC'+'m', u'\u03BC'+'m', 'A^{-1}', 'A^{-1}']
    names = ['y', 'x', 'dx', 'dy']
    scales = np.ones(4)

    try:  # Calibrate scan dimension
        scales[:2] = scales[:2]*md.get_item(EBSD_str + '.step_x')
    except BaseException:
        warnings.warn("Could not calibrate scan dimension, this can be done "
                      "using set_scan_calibration()")

    # Set relevant values in metadata
    md.set_item('General.original_filename', filename)
    md.set_item('Signal.signal_type', 'electron_backscatter_diffraction')
    md.set_item('Signal.record_by', 'image')

    # Create axis objects for each axis
    dim = data.ndim
    axes = [
        {
            'size': data.shape[i],
            'index_in_array': i,
            'name': names[i],
            'scale': scales[i],
            'offset': 0.0,
            'units': units[i], }
        for i in range(dim)]

    dictionary = {'data': data,
                  'axes': axes,
                  'metadata': md.as_dictionary()}
    f.close()

    return [dictionary, ]


def file_writer(filename, signal):
    """Write electron backscatter diffraction patterns to a NORDIF data
    binary .dat file.

    Writing dask arrays to a binary file is not yet supported.

    Parameters
    ----------
    filename : str
        Full file path of NORDIF data file.
    signal : :obj:`kikuchipy.signals.EBSD` or
             :obj:`kikuchipy.signals.LazyEBSD`
    """
    with open(filename, 'wb') as f:
        if signal._lazy:
            raise ValueError("Writing lazily to NORDIF .dat file is not yet "
                             "supported")
        else:
            for pattern in signal._iterate_signal():
                pattern.flatten().tofile(f)<|MERGE_RESOLUTION|>--- conflicted
+++ resolved
@@ -30,21 +30,16 @@
 # ----------------------
 format_name = 'NORDIF'
 description = 'Read/write support for NORDIF Pattern.dat files'
-full_support = False
+full_support = True
 # Recognised file extension
 file_extensions = ['dat']
 default_extension = 0
 # Writing capabilities
-<<<<<<< HEAD
-writes = [(2, 2), (2, 1), (2, 0)]
-=======
 writes = [(2, 2)]
-magics = []
->>>>>>> 7e7d4c93
 
 # Set common strings
-SEM_str = 'Acquisition_instrument.SEM'
-EBSD_str = SEM_str + '.Detector.EBSD'
+SEM_str = 'Acquisition_instrument.SEM.'
+EBSD_str = SEM_str + 'Detector.EBSD.'
 
 
 def get_string(content, expression, line_no, file):
@@ -76,13 +71,8 @@
 
 
 def get_settings_from_file(filename):
-<<<<<<< HEAD
     """Metadata with scan size, pattern size and other relevant
     parameters from the NORDIF Setting.txt file.
-=======
-    """Get scan size, pattern size and other relevant parameters from
-    the NORDIF setting file.
->>>>>>> 7e7d4c93
 
     Parameters
     ----------
@@ -101,97 +91,90 @@
 
     content = f.read().splitlines()
 
-    # Populate EBSD metadata structure
-    md = _ebsd_metadata()
-
     # Get line numbers of setting blocks
-    blocks = {'[Microscope]': -1, '[Acquisition settings]': -1, '[Area]': -1}
+    blocks = {'[Microscope]': -1, '[EBSD detector]': -1,
+              '[Detector angles]': -1, '[Acquisition settings]': -1,
+              '[Area]': -1}
     for i, line in enumerate(content):
         for block in blocks:
             if block in line:
                 blocks[block] = i
     line_mic = blocks['[Microscope]']
+    line_det = blocks['[EBSD detector]']
+    line_ang = blocks['[Detector angles]']
     line_acq = blocks['[Acquisition settings]']
     line_area = blocks['[Area]']
+
+    # Populate EBSD metadata structure
+    md = _ebsd_metadata()
 
     # Microscope
     manufacturer = get_string(content, 'Manufacturer\t(.*)\t', line_mic + 1, f)
     model = get_string(content, 'Model\t(.*)\t', line_mic + 2, f)
-    md.set_item(SEM_str + '.microscope', manufacturer + ' ' + model)
+    md.set_item(SEM_str + 'microscope', manufacturer + ' ' + model)
 
     # Magnification
     magnification = get_string(content, 'Magnification\t(.*)\t#', line_mic + 3,
                                f)
-    md.set_item(SEM_str + '.magnification', int(magnification))
+    md.set_item(SEM_str + 'magnification', int(magnification))
 
     # Beam energy
     beam_energy = get_string(content, 'Accelerating voltage\t(.*)\tkV',
                              line_mic + 5, f)
-    md.set_item(SEM_str + '.beam_energy', float(beam_energy))
+    md.set_item(SEM_str + 'beam_energy', float(beam_energy))
 
     # Working distance
     working_distance = get_string(content, 'Working distance\t(.*)\tmm',
                                   line_mic + 6, f)
-    md.set_item(SEM_str + '.working_distance', float(working_distance))
-
-<<<<<<< HEAD
+    md.set_item(SEM_str + 'working_distance', float(working_distance))
+
     # Sample tilt
-    sample_tilt = get_string(content, 'Tilt angle\t(.*)\t', 10, f)
-    md.set_item(EBSD_str + '.sample_tilt', float(sample_tilt))
-
-    # Acquisition frame rate
-    frame_rate = get_string(content, 'Frame rate\t(.*)\tfps', 46, f)
-    md.set_item(EBSD_str + '.frame_rate', int(frame_rate))
-=======
-    # Tilt angle
-    tilt_angle = get_string(content, 'Tilt angle\t(.*)\t', line_mic + 7, f)
-    omd.set_item(EBSD_str + '.tilt_angle', float(tilt_angle))
+    sample_tilt = get_string(content, 'Tilt angle\t(.*)\t', line_mic + 7, f)
+    md.set_item(EBSD_str + 'sample_tilt', float(sample_tilt))
+
+    # Detector
+    detector = get_string(content, 'Model\t(.*)\t', line_det + 1, f)
+    detector = re.sub('[^a-zA-Z0-9]', repl='', string=detector)
+    md.set_item(EBSD_str + 'detector', 'NORDIF ' + detector)
+
+    # Azimuth angle
+    azimuth_angle = get_string(content, 'Azimuthal\t(.*)\t', line_ang + 4, f)
+    md.set_item(EBSD_str + 'azimuth_angle', azimuth_angle)
+
+    # Elevation angle
+    elevation_angle = get_string(content, 'Elevation\t(.*)\t', line_ang + 5, f)
+    md.set_item(EBSD_str + 'elevation_angle', elevation_angle)
 
     # Acquisition frame rate
     frame_rate = get_string(content, 'Frame rate\t(.*)\tfps', line_acq + 1, f)
-    omd.set_item(EBSD_str + '.frame_rate', int(frame_rate))
->>>>>>> 7e7d4c93
+    md.set_item(EBSD_str + 'frame_rate', int(frame_rate))
 
     # Acquisition resolution (pattern size)
     pattern_size = get_string(content, 'Resolution\t(.*)\tpx', line_acq + 2, f)
     SX, SY = [int(i) for i in pattern_size.split('x')]
-    md.set_item(EBSD_str + '.pattern_width', SX)
-    md.set_item(EBSD_str + '.pattern_height', SY)
+    md.set_item(EBSD_str + 'pattern_width', SX)
+    md.set_item(EBSD_str + 'pattern_height', SY)
 
     # Acquisition exposure time
-<<<<<<< HEAD
-    exposure_time = get_string(content, 'Exposure time\t(.*)\t', 48, f)
-    md.set_item(EBSD_str + '.exposure_time', float(exposure_time) / 1e6)
-
-    # Acquisition gain
-    gain = get_string(content, 'Gain\t(.*)\t', 49, f)
-    md.set_item(EBSD_str + '.gain', int(gain))
-=======
     exposure_time = get_string(content, 'Exposure time\t(.*)\t', line_acq + 3,
                                f)
-    omd.set_item(EBSD_str + '.exposure_time', float(exposure_time) / 1e6)
+    md.set_item(EBSD_str + 'exposure_time', float(exposure_time) / 1e6)
 
     # Acquisition gain
     gain = get_string(content, 'Gain\t(.*)\t', line_acq + 4, f)
-    omd.set_item(EBSD_str + '.gain', int(gain))
->>>>>>> 7e7d4c93
+    md.set_item(EBSD_str + 'gain', int(gain))
 
     # Scan size
     scan_size = get_string(content, 'Number of samples\t(.*)\t#',
                            line_area + 6, f)
     NY, NX = [int(i) for i in scan_size.split('x')]
-    md.set_item(EBSD_str + '.n_columns', NX)
-    md.set_item(EBSD_str + '.n_rows', NY)
+    md.set_item(EBSD_str + 'n_columns', NX)
+    md.set_item(EBSD_str + 'n_rows', NY)
 
     # Step size
-<<<<<<< HEAD
-    step_size = get_string(content, 'Step size\t(.*)\t', 78, f)
-    md.set_item(EBSD_str + '.step_x', float(step_size))
-    md.set_item(EBSD_str + '.step_y', float(step_size))
-=======
     step_size = get_string(content, 'Step size\t(.*)\t', line_area + 5, f)
-    omd.set_item(EBSD_str + '.step_size', float(step_size))
->>>>>>> 7e7d4c93
+    md.set_item(EBSD_str + 'step_x', float(step_size))
+    md.set_item(EBSD_str + 'step_y', float(step_size))
 
     # Scan time
     scan_time = get_string(content, 'Scan time\t(.*)\t', line_area + 7, f)
@@ -199,10 +182,10 @@
     scan_time = datetime.timedelta(hours=scan_time.tm_hour,
                                    minutes=scan_time.tm_min,
                                    seconds=scan_time.tm_sec).total_seconds()
-    md.set_item(EBSD_str + '.scan_time', int(scan_time))
+    md.set_item(EBSD_str + 'scan_time', int(scan_time))
 
     # Grid type
-    md.set_item(EBSD_str + '.grid_type', 'SqrGrid')
+    md.set_item(EBSD_str + 'grid_type', 'SqrGrid')
 
     return md
 
@@ -244,15 +227,15 @@
         f = open(filename, 'rb')
 
     # Get metadata with scan size and pattern size from settings file
-    folder, filename = os.path.split(filename)
+    folder, _ = os.path.split(filename)
     try:
         md = get_settings_from_file(os.path.join(folder, setting_file))
         if scan_size is None:
-            scan_size = (md.get_item(EBSD_str + '.n_rows'),
-                         md.get_item(EBSD_str + '.n_columns'))
+            scan_size = (md.get_item(EBSD_str + 'n_columns'),
+                         md.get_item(EBSD_str + 'n_rows'))
         if pattern_size is None:
-            pattern_size = (md.get_item(EBSD_str + '.pattern_width'),
-                            md.get_item(EBSD_str + '.pattern_height'))
+            pattern_size = (md.get_item(EBSD_str + 'pattern_width'),
+                            md.get_item(EBSD_str + 'pattern_height'))
     except BaseException:
         warnings.warn("Reading the NORDIF settings file failed")
 
@@ -273,7 +256,6 @@
 
     try:
         data = data.reshape((NY, NX, SX, SY), order='C').squeeze()
-
     except ValueError:
         warnings.warn("Pattern size and scan size larger than file size! "
                       "Will attempt to load by zero padding incomplete "
@@ -287,8 +269,9 @@
     names = ['y', 'x', 'dx', 'dy']
     scales = np.ones(4)
 
-    try:  # Calibrate scan dimension
-        scales[:2] = scales[:2]*md.get_item(EBSD_str + '.step_x')
+    # Calibrate scan dimension
+    try:
+        scales[:2] = scales[:2]*md.get_item(EBSD_str + 'step_x')
     except BaseException:
         warnings.warn("Could not calibrate scan dimension, this can be done "
                       "using set_scan_calibration()")
